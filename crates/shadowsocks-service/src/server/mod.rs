//! Shadowsocks server

use std::{io, net::SocketAddr, sync::Arc, time::Duration};

use futures::future;
use log::trace;
use shadowsocks::net::{AcceptOpts, ConnectOpts, UdpSocketOpts};

use crate::{
    config::{Config, ConfigType},
    dns::build_dns_resolver,
    utils::ServerHandle,
};

pub use self::{
    server::{Server, ServerBuilder},
    tcprelay::TcpServer,
    udprelay::UdpServer,
};

pub mod context;
#[allow(clippy::module_inception)]
pub mod server;
mod tcprelay;
mod udprelay;

/// Default TCP Keep Alive timeout
///
/// This is borrowed from Go's `net` library's default setting
pub(crate) const SERVER_DEFAULT_KEEPALIVE_TIMEOUT: Duration = Duration::from_secs(15);

/// Starts a shadowsocks server
pub async fn run(config: Config) -> io::Result<()> {
    assert_eq!(config.config_type, ConfigType::Server);
    assert!(!config.server.is_empty());

    trace!("{:?}", config);

    // Warning for Stream Ciphers
    #[cfg(feature = "stream-cipher")]
    for inst in config.server.iter() {
        let server = &inst.config;

        if server.method().is_stream() {
            log::warn!("stream cipher {} for server {} have inherent weaknesses (see discussion in https://github.com/shadowsocks/shadowsocks-org/issues/36). \
                    DO NOT USE. It will be removed in the future.", server.method(), server.addr());
        }
    }

    #[cfg(all(unix, not(target_os = "android")))]
    if let Some(nofile) = config.nofile {
        use crate::sys::set_nofile;
        if let Err(err) = set_nofile(nofile) {
            log::warn!("set_nofile {} failed, error: {}", nofile, err);
        }
    }

    let mut servers = Vec::new();

    let mut connect_opts = ConnectOpts {
        #[cfg(any(target_os = "linux", target_os = "android"))]
        fwmark: config.outbound_fwmark,

        #[cfg(target_os = "android")]
        vpn_protect_path: config.outbound_vpn_protect_path,

        bind_local_addr: config.outbound_bind_addr.map(|ip| SocketAddr::new(ip, 0)),
        bind_interface: config.outbound_bind_interface,
        udp_allow_fragmentation: config.outbound_udp_allow_fragmentation,

        udp: UdpSocketOpts {
            allow_fragmentation: config.outbound_udp_allow_fragmentation,

            ..Default::default()
        },

        ..Default::default()
    };

    connect_opts.tcp.send_buffer_size = config.outbound_send_buffer_size;
    connect_opts.tcp.recv_buffer_size = config.outbound_recv_buffer_size;
    connect_opts.tcp.nodelay = config.no_delay;
    connect_opts.tcp.fastopen = config.fast_open;
    connect_opts.tcp.keepalive = config.keep_alive.or(Some(SERVER_DEFAULT_KEEPALIVE_TIMEOUT));
    connect_opts.tcp.mptcp = config.mptcp;
    connect_opts.udp.mtu = config.udp_mtu;

    let mut accept_opts = AcceptOpts {
        ipv6_only: config.ipv6_only,
        ..Default::default()
    };
    accept_opts.tcp.send_buffer_size = config.inbound_send_buffer_size;
    accept_opts.tcp.recv_buffer_size = config.inbound_recv_buffer_size;
    accept_opts.tcp.nodelay = config.no_delay;
    accept_opts.tcp.fastopen = config.fast_open;
    accept_opts.tcp.keepalive = config.keep_alive.or(Some(SERVER_DEFAULT_KEEPALIVE_TIMEOUT));
    accept_opts.tcp.mptcp = config.mptcp;
    accept_opts.udp.mtu = config.udp_mtu;

    let resolver = build_dns_resolver(config.dns, config.ipv6_first, config.dns_cache_size, &connect_opts)
        .await
        .map(Arc::new);

    let acl = config.acl.map(Arc::new);

    for inst in config.server {
        let svr_cfg = inst.config;
        let mut server_builder = ServerBuilder::new(svr_cfg);

        if let Some(ref r) = resolver {
            server_builder.set_dns_resolver(r.clone());
        }

        let mut connect_opts = connect_opts.clone();
        let accept_opts = accept_opts.clone();

        #[cfg(any(target_os = "linux", target_os = "android"))]
        if let Some(fwmark) = inst.outbound_fwmark {
            connect_opts.fwmark = Some(fwmark);
        }

        if let Some(bind_local_addr) = inst.outbound_bind_addr {
            connect_opts.bind_local_addr = Some(SocketAddr::new(bind_local_addr, 0));
        }

        if let Some(bind_interface) = inst.outbound_bind_interface {
            connect_opts.bind_interface = Some(bind_interface);
        }

        if let Some(udp_allow_fragmentation) = inst.outbound_udp_allow_fragmentation {
<<<<<<< HEAD
            connect_opts.udp_allow_fragmentation = udp_allow_fragmentation;
=======
            connect_opts.udp.allow_fragmentation = udp_allow_fragmentation;
>>>>>>> abe76d73
        }

        server_builder.set_connect_opts(connect_opts);
        server_builder.set_accept_opts(accept_opts);

        if let Some(c) = config.udp_max_associations {
            server_builder.set_udp_capacity(c);
        }
        if let Some(d) = config.udp_timeout {
            server_builder.set_udp_expiry_duration(d);
        }
        if let Some(ref m) = config.manager {
            server_builder.set_manager_addr(m.addr.clone());
        }

        match inst.acl {
            Some(acl) => server_builder.set_acl(Arc::new(acl)),
            None => {
                if let Some(ref acl) = acl {
                    server_builder.set_acl(acl.clone());
                }
            }
        }

        if config.ipv6_first {
            server_builder.set_ipv6_first(config.ipv6_first);
        }

        server_builder.set_security_config(&config.security);

        let server = server_builder.build().await?;
        servers.push(server);
    }

    if servers.len() == 1 {
        let server = servers.pop().unwrap();
        return server.run().await;
    }

    let mut vfut = Vec::with_capacity(servers.len());

    for server in servers {
        vfut.push(ServerHandle(tokio::spawn(async move { server.run().await })));
    }

    let (res, ..) = future::select_all(vfut).await;
    res
}<|MERGE_RESOLUTION|>--- conflicted
+++ resolved
@@ -66,7 +66,6 @@
 
         bind_local_addr: config.outbound_bind_addr.map(|ip| SocketAddr::new(ip, 0)),
         bind_interface: config.outbound_bind_interface,
-        udp_allow_fragmentation: config.outbound_udp_allow_fragmentation,
 
         udp: UdpSocketOpts {
             allow_fragmentation: config.outbound_udp_allow_fragmentation,
@@ -128,11 +127,7 @@
         }
 
         if let Some(udp_allow_fragmentation) = inst.outbound_udp_allow_fragmentation {
-<<<<<<< HEAD
-            connect_opts.udp_allow_fragmentation = udp_allow_fragmentation;
-=======
             connect_opts.udp.allow_fragmentation = udp_allow_fragmentation;
->>>>>>> abe76d73
         }
 
         server_builder.set_connect_opts(connect_opts);
